--- conflicted
+++ resolved
@@ -170,13 +170,10 @@
 void visualizeNodeTree(const std::shared_ptr<const TreeNode>& root, std::string &selectedNode) {
     if (root->children.empty()) {
         // leaf node
-<<<<<<< HEAD
         // push "leaf" to id stack to prevent ID collision between node and namespace with same name
         ImGui::PushID("leaf");
-        if (ImGui::Selectable(root->name.c_str())) {
-=======
         if (ImGui::Selectable(root->name.c_str(), selectedNode == root->fullName)) {
->>>>>>> 1b65cdf4
+
             selectedNode = root->fullName;
         }
         ImGui::PopID();
