--- conflicted
+++ resolved
@@ -473,7 +473,6 @@
 }
 
 std::set<ImGuiID> visualizeParameters(ServiceWrapper &serviceWrapper,
-<<<<<<< HEAD
                                       const std::shared_ptr<ParameterGroup> &parameterNode,
                                       const std::size_t maxParamLength,
                                       const std::size_t textfieldWidth,
@@ -484,10 +483,6 @@
     // --> since ImGui only allows a single active input field storing the path of the corresponding parameter is enough
     static std::string dirtyTextInput;
 
-=======
-                                      const std::shared_ptr<ParameterGroup> &parameterNode, std::size_t maxParamLength,
-                                      const std::string &filterString, const bool expandAll) {
->>>>>>> 59e58a0a
     std::set<ImGuiID> nodeIDs;
     auto *window = ImGui::GetCurrentWindow();
 
@@ -598,13 +593,9 @@
             }
 
             if (open) {
-<<<<<<< HEAD
                 const auto newWidth = textfieldWidth - TEXT_FIELD_WIDTH_REDUCTION_PER_LEVEL;
                 auto subIDs = visualizeParameters(serviceWrapper, subgroup, maxParamLength, newWidth,
                                                   filterString, expandAll);
-=======
-                auto subIDs = visualizeParameters(serviceWrapper, subgroup, maxParamLength, filterString, expandAll);
->>>>>>> 59e58a0a
                 nodeIDs.insert(subIDs.begin(), subIDs.end());
                 ImGui::TreePop();
             }
